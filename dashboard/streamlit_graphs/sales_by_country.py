"""Script to make the bar chart of sales by country."""
import streamlit as st
from psycopg2 import extensions
import altair as alt
from datetime import date, timedelta

from streamlit_graphs.queries import get_top_country_sales


def create_country_sales_chart(connection: extensions.connection, start_date: date, end_date: date) -> alt.Chart | None:
    """
    Generates a bar chart for genre sales data with a transparent background.
    """
<<<<<<< HEAD
    sales_data = get_top_country_sales(connection)
=======
    adjusted_end_date = end_date + timedelta(days=1)

    sales_data = get_top_country_sales(
        connection, start_date, adjusted_end_date)
>>>>>>> e117556d

    if sales_data.empty:
        st.warning("No data available to display.")
        return None

    sales_data = sales_data.sort_values("total_sales", ascending=False)
    sales_data["rank"] = range(1, len(sales_data) + 1)

    custom_colors = ["#8c52ff", "#8076f9", "#749af2", "#68beec", "#5ce1e6"]

    chart = (
        alt.Chart(sales_data)
        .mark_bar()
        .encode(
            x=alt.X("country_name:O", title="Country",
                    axis=alt.Axis(labelAngle=0)),
            y=alt.Y("total_sales:Q", title="Total Sales (USD)"),
            color=alt.Color(
                "rank:O",
                scale=alt.Scale(domain=[1, 2, 3, 4, 5], range=custom_colors),
                title="Ranking",
                legend=None
            ),
            tooltip=[
                alt.Tooltip("country_name", title="Country"),
                alt.Tooltip("total_sales", title="Total Sales"),
                alt.Tooltip("rank", title="Rank")
            ]
        )
        .properties(
            title="Top 5 Countries by Total Sales.",
            width=600,
            height=400
        )
        .configure_title(
            fontSize=24,
            anchor="start"
        )
    )
    return chart


def visualise_country_sales(connection: extensions.connection, start_date: date, end_date: date) -> None:
    """
    Produces the visualization of the sales 
    of the top 5 genres for the Streamlit Dashboard.
    """

    if start_date > end_date:
        st.error("Start date must be before or equal to the end date.")
        return
    adjusted_end_date = end_date + timedelta(days=1)

    country_sales = create_country_sales_chart(
        connection, start_date, adjusted_end_date)
    if not country_sales:
        st.warning("No data available to show.")
    else:
        st.altair_chart(country_sales, use_container_width=True)<|MERGE_RESOLUTION|>--- conflicted
+++ resolved
@@ -11,14 +11,10 @@
     """
     Generates a bar chart for genre sales data with a transparent background.
     """
-<<<<<<< HEAD
-    sales_data = get_top_country_sales(connection)
-=======
     adjusted_end_date = end_date + timedelta(days=1)
 
     sales_data = get_top_country_sales(
         connection, start_date, adjusted_end_date)
->>>>>>> e117556d
 
     if sales_data.empty:
         st.warning("No data available to display.")
