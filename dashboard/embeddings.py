--- conflicted
+++ resolved
@@ -27,9 +27,6 @@
     )
 
 
-<<<<<<< HEAD
-async def fetch_html(url: str) -> str:
-=======
 async def fetch_data(url):
     async with aiohttp.ClientSession() as session:
         async with session.get(url) as response:
@@ -37,8 +34,7 @@
             return await response.json()
 
 
-async def fetch_html(url: str) -> str | None:
->>>>>>> befe8bfb
+async def fetch_html(url: str) -> str:
     """
     Fetch HTML content from a given URL using aiohttp.
     """
