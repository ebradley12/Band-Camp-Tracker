# **Band Scout Project**

---

## **Overview**

Our **Band Scout Project** is a data-driven project designed to provide insights into trending genres and artists in the music industry. By addressing the challenges of identifying trends in a fragmented and complex market, this project helps uncover what genres are popular and which artists are gaining traction before they become mainstream.

The solution regularly collects and processes sales and genre data from the BandCamp platform, presenting it via a dashboard and automated reports and alerts. 

---

## **Architecture**

The architecture of this project consists of:
1. **Data Extraction**: Using the BandCamp API and web scraping with Beautiful Soup to gather data.
2. **Data Transformation**: Cleaning and standardising the extracted data.
3. **Data Storage**: Storing all data in Amazon RDS for querying and reporting.
4. **Dashboard**: A Streamlit-based dashboard hosted on ECS for real-time data visualisation.
5. **Reports**: Automated daily PDF reports detailing sales trends and performance metrics.
6. **Alerts**: Notifications for key trends triggered by changes in data, implemented via AWS Lambda.
7. **Automation**: EventBridge triggers and Lambda functions to schedule and manage workflows.

Refer to the **[Architecture Diagram](./docs/architecture-diagram.png)** for a detailed view of the system design.

---

## **Features**

### **Dashboard**
The interactive Streamlit dashboard provides:
- **Real-time insights** into sales trends by genre, artist, and region.
- **Dynamic filtering options by date** for detailed analysis.
- **Visualisations** such as bar charts and line graphs for intuitive exploration.
- **Reports Page** where users can download detailed reports.
- **Subscribe Page** allowing users to subscribe to daily reports and specific or general genre alerts.

The dashboard wireframe provides a visual blueprint of its layout and features.  
Refer to the **[Wireframe Design](./images/wireframe-design.png)** for details.

### **Reports**
Automated daily PDF reports summarising:
- Total sales
- Total transactions
- Top genres, artists, and regions
- A comparison with the previous day's performance

Reports are sent via email with an attachment for the previous day's data at 09:00 AM daily.

### **Alerts**
Automated notifications for:
- Alerts for significant changes to the top artist or genre in the last hour compared to the last 48 hours.
- Specific genre alerts for over a 20% increase in sales in the last hour compared to the last 48 hours. These alerts also include the top 3 artists within that genre to help subscribers discover trending artists.

Subscribers can customise alerts for specific genres or receive general notifications, ensuring they stay informed about emerging trends and shifts in sales performance.

---

## **Project Structure Overview**

- **ETL Pipelines**:
  - [Pipeline README](./pipeline/README.md)  
<<<<<<< HEAD
    Provides comprehensive details on the extract, transform, load scripts, and the main ETL pipeline workflow.
    - **Folder Contents**: Scripts and configurations for orchestrating the ETL pipeline, including testing, dependency management, and containerisation.

- **Streamlit Dashboard**:
  - [Dashboard README](./dashboard/README.md)  
    Contains documentation for the Streamlit application, including its setup and configuration.
  - **Folder Contents**: 
    Visualisation modules, data queries, branding resources, and formatting helpers for building an interactive data dashboard.

- **Reports**:
  - [Reports README](./reports/README.md)  
    Documentation for the report generation system, detailing its functionality and workflows.
  - **Folder Contents**: Components for generating daily reports, creating visualisations, and handling notifications.


- **Alerts**:
  - [Reports README](./alerts/README.md)  
    Documentation for the alerts system.
  - **Folder Contents**: Scripts and logic for monitoring key trends and triggering notifications.

- **Terraform Infrastructure**:
  - [Terraform README](./infrastructure/README.md)  
    Provides details about the AWS setup scripts, including RDS, ECS, EventBridge, and Lambda configurations.
=======
    Includes information on the extract, transform, load scripts, and the main ETL pipeline.
  - **Files**:
    - `extract.py`: Data extraction script.
    - `transform.py`: Data transformation script.
    - `load.py`: Data loading script.
    - `etl.py`: Main script orchestrating the entire ETL pipeline.
    - `test_etl.py`: Tests for extract, transform and load pipeline script.
    - `requirements.txt`: Python dependencies specific for the pipeline.
    - `Dockerfile`: Docker configuration for the ETL pipeline.

- **Streamlit Dashboard**:
  - [Dashboard README](./dashboard/README.md)  
    Documentation for the Streamlit application and its configuration.
  - **Files**:
    - **Daily Reports**:
      - `daily_reports/daily_sales_report_<date>.pdf`: Generated daily sales reports.
    - **Streamlit Graphs**:
      - `streamlit_graphs/__init__.py`: Initialisation file for graphs module.
      - `streamlit_graphs/queries.py`: SQL queries for data retrieval.
      - `streamlit_graphs/release_type_changes.py`: Visualisation for release type trends.
      - `streamlit_graphs/sales_by_country.py`: Visualisation for sales by country.
      - `streamlit_graphs/streamlit_graphs/sales_over_time.py`: Visualisation for sales trends over time.
      - `streamlit_graphs/top_artist_sales.py`: Visualisation for top artists.
      - `streamlit_graphs/top_genre_sales.py`: Visualisation for top genres.
    - `bandscout_logo.png`: DProject logo for dashboard branding.
    - `dashboard_formatting.py`: Helper functions for dashboard formatting.\
    - `dashboard.py`: Main Streamlit app for visualising data.
    - `embeddings.py`: File for embeddings-related processing.
    - `subscribe_page_content.py`: Script for handling subscribe page logic.
    - `requirements.txt`: Python dependencies specific for the dashboard.
    - `Dockerfile`: Docker configuration for the dashboard.
    - `wireframe-design.png`: The wireframe design for the dashboard.
  
- **Reports**:
  - [Reports README](./reports/README.md)  
    Documentation for the report generation system.
  - **Files**:
    - `report_generation.py`: Generates daily PDF reports, uploads them to S3, and sends email notifications.
    - `graphs.py`: Contains visualisation logic for reports.
    - `emailer.py`: Handles email notifications for reports.
    - `queries.py`: SQL queries used for data retrieval in reports.
    - `lambda_handler.py`: Lambda function handler for the reports workflow.
    - `Dockerfile`: Configuration file for containerising the reports system.
    - `requirements.txt`: Python dependencies specific to the report generation.
  
- **Alerts**:
  - [Reports README](./alerts/README.md)  
    Documentation for the alerts system.
  - **Files**:
    - `alerts.py`: Script for triggering notifications based on key sales trends.
    - `queries.py`: SQL queries used for data retrieval in the alerts system.
    - `lambda_handler.py`: Lambda function handler for the alerts workflow.
    - `utilities.py`: Helper functions for the alerts system.
    - `Dockerfile`: Configuration file for containerising the alerts system.
    - `requirements.txt`: Python dependencies specific to alerts.

- **Terraform Infrastructure**:
  - [Terraform README](./infrastructure/README.md)  
    Details the AWS setup scripts for RDS, ECS, EventBridge, and Lambda.
>>>>>>> 777542e1
  - `variables.tf`: Terraform variables needed for all AWS configuration.
  - **Subfolders**:
    - `alerts`: Terraform configurations for the alerts system.
    - `dashboard`: Terraform configurations for the dashboard.
    - `ecr`: Terraform configurations for managing ECS containers.
    - `pipeline`: Terraform configurations for the data pipeline.
    - `rds`: Terraform configurations for the Amazon RDS database.
    - `reports`: Terraform configurations for the reports system.


- **GitHub Workflows**:
    - `quality_check.yaml`: Workflow for testing and linting.
<<<<<<< HEAD

Each folder contains specific README files offering detailed insights and instructions for setup and usage. Please refer to them for a deeper understanding of each component.
=======
>>>>>>> 777542e1

---

## **Planned Outputs**

1. **Dashboard**:
    Real-time visualisation of sales and trends.
    Dynamic filters to explore genres, artists, and countries.

2. **PDF Reports**:
    Automated daily summaries of key metrics.

3. **Alerts**:
    Notifications for current trending genres and artists.

---

## **Setup Instructions**

### **Prerequisites**
- Python 3.11
- Docker
- AWS CLI
- Terraform (for infrastructure setup)

### **Steps**

1. **Clone the Repository**:
    ```bash
    git clone https://github.com/your-org/band-camp-tracker.git
    cd band-camp-tracker
    ```

2. **Install Dependencies**:
  While each directory has its own `requirements.txt` file tailored to its specific functionality, there is also a **main `requirements.txt`** file in the project root.  
  This main file consolidates all dependencies required for the entire project, ensuring consistency across environments and simplifying setup for comprehensive workflows.

    ```bash
    pip install -r requirements.txt
    ```

3. **Set Up Environment Variables**:
   Create a `.env` file in the project root with the following content:
   ```env
   DB_USER=<RDS Username>
   DB_PASSWORD=<RDS Password>
   DB_HOST=<RDS Endpoint>
   DB_NAME=<Database Name>
   S3_BUCKET=<S3 Bucket Name>
   SENDER_EMAIL=bandcamp.notifier@gmail.com
   S3_FOLDER=<S3 Folder >
   ACCESS_KEY_ID=<Your AWS Access Key ID>
   SECRET_ACCESS_KEY=<Your AWS Secret Access Key>

   ```

4. **Run the ETL Pipeline**:
    ```bash
    python3 pipeline/main_pipeline.py
    ```

5. **Generate Reports**:
    ```bash
    python3 reports/report_generation.py
    ```

6. **Set up Alerts**:
    Follow the instructions in the Alerts README.


5. **Deploy Dashboard**: 
    Follow the instructions in the Dashboard README.

---

## **Images**

1. **Architecture Diagram**:  
   The high-level system design is visualised below:  
   ![Architecture Diagram](./images/architecture-diagram.png)

2. **Entity-Relationship Diagram (ERD)**:  
   The database schema and relationships are detailed here:  
   ![Entity-Relationship Diagram](./images/erd.png)

3. **Wireframe Design**:  
   The layout and functionality of the dashboard are illustrated in the wireframe design:  
   ![Wireframe Design](./images/wireframe-design.png)

---
## **Contributors**

This project was made possible thanks to the collaborative efforts of the following team members:

| Name             | Role             | GitHub Profile                                 |
|------------------|------------------|-----------------------------------------------|
| Ellie Bradley     | Project Manager  | [GitHub](https://github.com/ebradley12)       |
| Emily Curtis      | Architect        | [GitHub](https://github.com/emily-curtis)     |
| Luke Harris       | Architect        | [GitHub](https://github.com/lukieh2014)       |
| Ben Trzcinski     | QA Engineer      | [GitHub](https://github.com/bentrzcinski)     |
| Gabriel Nsiah     | QA Engineer      | [GitHub](https://github.com/GabrielNsiah)     |

---

## Assumptions
- **Albums and Singles Contribute Equally to Sales**: 
Assumes that the sales impact of albums and singles is identical, regardless of pricing, promotion strategies, or release popularity. This simplifies analysis but might overlook variations in consumer behaviour or artist-specific trends.
- **Assuming Artist Names on Bandcamp are Unique**:
Relies on the assumption that no duplicate or overlapping artist names exist on Bandcamp, which could cause inaccuracies in mapping or aggregating artist-related data.

---

## Future Improvements
<<<<<<< HEAD

=======
>>>>>>> 777542e1
- Links to Top Tracks:
  Provide easy access to top-performing tracks for each artist or genre, integrating streaming or purchase links to encourage user interaction and potential sales. 

- Subscription Alerts Page
  Implement a feature to allow users to subscribe to alerts for new releases or updates from their favourite artists, enhancing user engagement and retention.

- Advanced Analytics and Insights for Record Labels
  Develop a service tailored for record labels, offering advanced analytics and insights. This could include partnerships to provide customised data packages, helping labels discover emerging talent early and refine their market strategies.

- Integration with Other Music Outlets:
  Expand integrations to platforms like Spotify, Apple Music, and Bandcamp to pull live streaming data. This would enrich insights into trends and ensure the platform reflects the global music ecosystem dynamically.

- Music Forecasting Tool:
  Introduce a forecasting tool leveraging historical data and machine learning to predict the future popularity of genres and artists. This would enable artists, fans, and record labels to anticipate trends and make proactive decisions in the competitive music industry.<|MERGE_RESOLUTION|>--- conflicted
+++ resolved
@@ -1,9 +1,11 @@
 # **Band Scout Project**
+# **Band Scout Project**
 
 ---
 
 ## **Overview**
 
+Our **Band Scout Project** is a data-driven project designed to provide insights into trending genres and artists in the music industry. By addressing the challenges of identifying trends in a fragmented and complex market, this project helps uncover what genres are popular and which artists are gaining traction before they become mainstream.
 Our **Band Scout Project** is a data-driven project designed to provide insights into trending genres and artists in the music industry. By addressing the challenges of identifying trends in a fragmented and complex market, this project helps uncover what genres are popular and which artists are gaining traction before they become mainstream.
 
 The solution regularly collects and processes sales and genre data from the BandCamp platform, presenting it via a dashboard and automated reports and alerts. 
@@ -34,6 +36,10 @@
 - **Visualisations** such as bar charts and line graphs for intuitive exploration.
 - **Reports Page** where users can download detailed reports.
 - **Subscribe Page** allowing users to subscribe to daily reports and specific or general genre alerts.
+- **Dynamic filtering options by date** for detailed analysis.
+- **Visualisations** such as bar charts and line graphs for intuitive exploration.
+- **Reports Page** where users can download detailed reports.
+- **Subscribe Page** allowing users to subscribe to daily reports and specific or general genre alerts.
 
 The dashboard wireframe provides a visual blueprint of its layout and features.  
 Refer to the **[Wireframe Design](./images/wireframe-design.png)** for details.
@@ -60,7 +66,6 @@
 
 - **ETL Pipelines**:
   - [Pipeline README](./pipeline/README.md)  
-<<<<<<< HEAD
     Provides comprehensive details on the extract, transform, load scripts, and the main ETL pipeline workflow.
     - **Folder Contents**: Scripts and configurations for orchestrating the ETL pipeline, including testing, dependency management, and containerisation.
 
@@ -83,85 +88,25 @@
 
 - **Terraform Infrastructure**:
   - [Terraform README](./infrastructure/README.md)  
-    Provides details about the AWS setup scripts, including RDS, ECS, EventBridge, and Lambda configurations.
-=======
-    Includes information on the extract, transform, load scripts, and the main ETL pipeline.
+    Details the AWS setup scripts for RDS, ECS, EventBridge, and Lambda.
   - **Files**:
-    - `extract.py`: Data extraction script.
-    - `transform.py`: Data transformation script.
-    - `load.py`: Data loading script.
-    - `etl.py`: Main script orchestrating the entire ETL pipeline.
-    - `test_etl.py`: Tests for extract, transform and load pipeline script.
-    - `requirements.txt`: Python dependencies specific for the pipeline.
+    - `main.tf`: Main Terraform configuration file.
+    - `variables.tf`: Terraform variables.
+    - `outputs.tf`: Terraform outputs.
+
+- **Documentation**:
+  - **Files**:
+    - `architecture-diagram.png`: Architecture diagram.
+    - `erd.png`: Entity Relationship Diagram (ERD).
+
+- **Docker Files**:
+  - **Files**:
     - `Dockerfile`: Docker configuration for the ETL pipeline.
-
-- **Streamlit Dashboard**:
-  - [Dashboard README](./dashboard/README.md)  
-    Documentation for the Streamlit application and its configuration.
-  - **Files**:
-    - **Daily Reports**:
-      - `daily_reports/daily_sales_report_<date>.pdf`: Generated daily sales reports.
-    - **Streamlit Graphs**:
-      - `streamlit_graphs/__init__.py`: Initialisation file for graphs module.
-      - `streamlit_graphs/queries.py`: SQL queries for data retrieval.
-      - `streamlit_graphs/release_type_changes.py`: Visualisation for release type trends.
-      - `streamlit_graphs/sales_by_country.py`: Visualisation for sales by country.
-      - `streamlit_graphs/streamlit_graphs/sales_over_time.py`: Visualisation for sales trends over time.
-      - `streamlit_graphs/top_artist_sales.py`: Visualisation for top artists.
-      - `streamlit_graphs/top_genre_sales.py`: Visualisation for top genres.
-    - `bandscout_logo.png`: DProject logo for dashboard branding.
-    - `dashboard_formatting.py`: Helper functions for dashboard formatting.\
-    - `dashboard.py`: Main Streamlit app for visualising data.
-    - `embeddings.py`: File for embeddings-related processing.
-    - `subscribe_page_content.py`: Script for handling subscribe page logic.
-    - `requirements.txt`: Python dependencies specific for the dashboard.
-    - `Dockerfile`: Docker configuration for the dashboard.
-    - `wireframe-design.png`: The wireframe design for the dashboard.
-  
-- **Reports**:
-  - [Reports README](./reports/README.md)  
-    Documentation for the report generation system.
-  - **Files**:
-    - `report_generation.py`: Generates daily PDF reports, uploads them to S3, and sends email notifications.
-    - `graphs.py`: Contains visualisation logic for reports.
-    - `emailer.py`: Handles email notifications for reports.
-    - `queries.py`: SQL queries used for data retrieval in reports.
-    - `lambda_handler.py`: Lambda function handler for the reports workflow.
-    - `Dockerfile`: Configuration file for containerising the reports system.
-    - `requirements.txt`: Python dependencies specific to the report generation.
-  
-- **Alerts**:
-  - [Reports README](./alerts/README.md)  
-    Documentation for the alerts system.
-  - **Files**:
-    - `alerts.py`: Script for triggering notifications based on key sales trends.
-    - `queries.py`: SQL queries used for data retrieval in the alerts system.
-    - `lambda_handler.py`: Lambda function handler for the alerts workflow.
-    - `utilities.py`: Helper functions for the alerts system.
-    - `Dockerfile`: Configuration file for containerising the alerts system.
-    - `requirements.txt`: Python dependencies specific to alerts.
-
-- **Terraform Infrastructure**:
-  - [Terraform README](./infrastructure/README.md)  
-    Details the AWS setup scripts for RDS, ECS, EventBridge, and Lambda.
->>>>>>> 777542e1
-  - `variables.tf`: Terraform variables needed for all AWS configuration.
-  - **Subfolders**:
-    - `alerts`: Terraform configurations for the alerts system.
-    - `dashboard`: Terraform configurations for the dashboard.
-    - `ecr`: Terraform configurations for managing ECS containers.
-    - `pipeline`: Terraform configurations for the data pipeline.
-    - `rds`: Terraform configurations for the Amazon RDS database.
-    - `reports`: Terraform configurations for the reports system.
-
+    - `docker-compose.yml`: Docker Compose setup for local development.
 
 - **GitHub Workflows**:
     - `quality_check.yaml`: Workflow for testing and linting.
-<<<<<<< HEAD
-
-Each folder contains specific README files offering detailed insights and instructions for setup and usage. Please refer to them for a deeper understanding of each component.
-=======
->>>>>>> 777542e1
+    - `deploy.yaml`: Workflow for deployment.
 
 ---
 
@@ -275,21 +220,4 @@
 ---
 
 ## Future Improvements
-<<<<<<< HEAD
-
-=======
->>>>>>> 777542e1
-- Links to Top Tracks:
-  Provide easy access to top-performing tracks for each artist or genre, integrating streaming or purchase links to encourage user interaction and potential sales. 
-
-- Subscription Alerts Page
-  Implement a feature to allow users to subscribe to alerts for new releases or updates from their favourite artists, enhancing user engagement and retention.
-
-- Advanced Analytics and Insights for Record Labels
-  Develop a service tailored for record labels, offering advanced analytics and insights. This could include partnerships to provide customised data packages, helping labels discover emerging talent early and refine their market strategies.
-
-- Integration with Other Music Outlets:
-  Expand integrations to platforms like Spotify, Apple Music, and Bandcamp to pull live streaming data. This would enrich insights into trends and ensure the platform reflects the global music ecosystem dynamically.
-
-- Music Forecasting Tool:
-  Introduce a forecasting tool leveraging historical data and machine learning to predict the future popularity of genres and artists. This would enable artists, fans, and record labels to anticipate trends and make proactive decisions in the competitive music industry.+- 